# Credits

*bajes* has been developed by Matteo Breschi
<<<<<<< HEAD
with the contribution of Rossella Gamba, Ssohrab Borhanian, Gregorio Carullo, Emil Donkersloot and Sebastiano Bernuzzi.
=======
with the contribution of Gregorio Carullo, Rossella Gamba, Ssohrab Borhanian, Emil Donkersloot and Sebastiano Bernuzzi.
>>>>>>> ebd0cbc1

If you use this software, please include the following [citation](https://arxiv.org/abs/2102.00017):

    @article{Bajes:2021,
             author = "Breschi, Matteo and Gamba, Rossella and Bernuzzi, Sebastiano",
             title = "{Bayesian inference of multimessenger astrophysical data: Methods and applications to gravitational waves}",
             eprint = "2102.00017",
             archivePrefix = "arXiv",
             primaryClass = "gr-qc",
             doi = "10.1103/PhysRevD.104.042001",
             journal = "Phys. Rev. D",
             volume = "104",
             number = "4",
             pages = "042001",
             year = "2021"
            }

The posterior samples computed with the *bajes* pipeline of the gravitational-wave events presented in GWTC-1 are available on [`Zenodo`](https://zenodo.org/record/4476594#.YBQcl3dKhQJ). If you use these data, please include the following citation:

    @misc{bajes_eob_catalog,
          author    = "Breschi, Matteo and Gamba, Rossella and Bernuzzi, Sebastiano",
          title     = "${\tt bajes}$: Bayesian inference of multimessenger astrophysical data,
                      methods and application to gravitational-waves",
          month     = jan,
          year      = 2021,
          publisher = {Zenodo},
          doi       = {10.5281/zenodo.4476594},
          url       = {https://doi.org/10.5281/zenodo.4476594}}

## Samplers

In order to perform the sampling, *bajes* relies on external libraries,
* `emcee`, the mcmc hammer, [github](https://github.com/dfm/emcee), [documentation](https://emcee.readthedocs.io/), [arxiv](https://arxiv.org/abs/1202.3665)
* `ptmcmc` is based on `ptemcee`, [github](https://github.com/willvousden/ptemcee), [documentation](https://ptemcee.readthedocs.io/en/stable/), [arxiv](https://arxiv.org/abs/1501.05823)
* `cpnest`, parallel nested sapling, [github](https://github.com/johnveitch/cpnest), [documentation](https://johnveitch.github.io/cpnest/)
* `dynesty`, dynamic nested sampling, [github](https://github.com/joshspeagle/dynesty), [documentation](https://dynesty.readthedocs.io/), [arxiv](https://arxiv.org/abs/1904.02180)
* `ultranest`, advanced nested sampling, [github](https://github.com/JohannesBuchner/UltraNest), [documentation](https://johannesbuchner.github.io/UltraNest/), [arxiv](https://arxiv.org/abs/2101.09604)

## Gravitational-wave pipeline

If you use one of the following gravitational-wave approximants, please provide the related citation,
* `TEOBResumS`: A. Nagar et al., [arxiv](https://arxiv.org/abs/1806.01772)
    * Precessing contributions are discussed in S. Akcay et al., [arxiv](https://arxiv.org/abs/2005.05338)
    * Eccentric model is described in D. Chiaramello and A. Nagar, [arxiv](https://arxiv.org/abs/2001.11736)
    * Template for hyperbolic captures is introduced in A. Nagar et al., [arxiv](https://arxiv.org/abs/2009.12857)
* `TEOBResumSPA`: R. Gamba et al., [arxiv](https://arxiv.org/abs/2012.00027)
* `HypTEOBResumS`: A. Nagar et al., [arxiv](https://arxiv.org/abs/2009.12857)
* `NRPM`: M. Breschi et al., [arxiv](https://arxiv.org/abs/1908.11418)
* `NRPMw`: M. Breschi et al., [arxiv](https://arxiv.org/abs/2205.09112)
* `MLGW`: S. Schmidt et al., [arxiv](https://arxiv.org/abs/2011.01958)
* `MLGW_BNS`: J. Tissino et al., (in preparation)
* `NRSur7dq4`: V. Varma et al., [arxiv](https://arxiv.org/abs/1905.09300)
* `NRHybSur3dq8`: V. Varma et al., [arxiv](https://arxiv.org/abs/1812.07865)
* `NRHybSur3dq8Tidal`: K. Barkett et al., [arxiv](https://arxiv.org/abs/1911.10440)
* `TaylorF2_5.5PN`: F. Messina et al., [arxiv](https://arxiv.org/abs/1904.09558)
    * `7.5PNTides` are taken from T. Damour et al., [arxiv](https://arxiv.org/abs/1203.4352)
    * `7.5PNTides2020` corresponds to Q. Henry et al., [arxiv](https://arxiv.org/abs/2005.13367)
* For the documentation of `LALSimulation` waveforms, please visit this [link](https://lscsoft.docs.ligo.org/lalsuite/)
* `JenpyROQ`: see documentation at this [link](https://github.com/GCArullo/JenpyROQ)

The *bajes* repository contains the official ASDs and the calibration envelopes
released with GWTC-1 (LVC, [arxiv](https://arxiv.org/abs/1811.12907)) and the design
ASDs for current and future detectors,
* LIGO Design sensitivity, LIGO Scientific Collaboration, [arxiv](https://arxiv.org/abs/1411.4547)
* Virgo Design sensitivity, F. Acernese et al., [arxiv](https://arxiv.org/abs/1408.3978)
* KAGRA Design sensitivity, T. Akutsu et al., [arxiv](https://arxiv.org/abs/1811.08079)
* Einstein Telescope (configuration D) sensitivity, S. Hild et al., [arxiv](https://arxiv.org/abs/1012.0908)
* Cosmic Explorer sensitivity, D. Reitze et al., [arxiv](https://arxiv.org/abs/1907.04833)<|MERGE_RESOLUTION|>--- conflicted
+++ resolved
@@ -1,11 +1,7 @@
 # Credits
 
-*bajes* has been developed by Matteo Breschi
-<<<<<<< HEAD
-with the contribution of Rossella Gamba, Ssohrab Borhanian, Gregorio Carullo, Emil Donkersloot and Sebastiano Bernuzzi.
-=======
-with the contribution of Gregorio Carullo, Rossella Gamba, Ssohrab Borhanian, Emil Donkersloot and Sebastiano Bernuzzi.
->>>>>>> ebd0cbc1
+*bajes* has been developed by Matteo Breschi with the contribution of
+Gregorio Carullo, Rossella Gamba, Ssohrab Borhanian, Emil Donkersloot and Sebastiano Bernuzzi.
 
 If you use this software, please include the following [citation](https://arxiv.org/abs/2102.00017):
 
