from __future__ import division, unicode_literals, absolute_import
import numpy as np

try:
    import mlgw.GW_generator as generator
except ImportError:
    pass

try:
    from mlgw_bns import Model, ParametersWithExtrinsic
except ImportError:
    pass

__bns_pars__ = ['mass_ratio', 'lambda_1', 'lambda_2', 'chi_1', 'chi_2',
                'distance_mpc', 'inclination', 'total_mass',
                'reference_phase']
__bjs_pars__ = ['q', 'lambda1', 'lambda2', 's1z', 's2z',
                'distance', 'iota', 'mtot',
                'phi_ref']

def params_bajes_to_mlgwbns(pars):
    # by convention all waveform are aligned at the center of the segment
    # Then, frequency-domain waveform are genereted with the convetion time_shift=0 (according to LALSim)
    # NOTE: In bajes/obs/gw/waveform.py we shift of seglen/2  every frequency-domain waveform
<<<<<<< HEAD
    pars['time_shift'] = 0.
    return {ki : pars[kj] for ki,kj in zip(__bns_pars__, __bjs_pars__)}
=======
    out = {ki : pars[kj] for ki,kj in zip(__bns_pars__, __bjs_pars__)}
    out['time_shift'] = 0.
    return out

def split_freq_axis(freqs, f_max, fcut):
    # TO DO : check efficiency of this step
    if (f_max>fcut):
        ihi = (freqs>fcut)
        ilo = np.logical_not(ihi)
        return freqs[ilo], freqs[ihi]
    else:
        return freqs, []
>>>>>>> 8e9dd0cc

def split_freq_axis(freqs, f_max, fcut):
    # TO DO : check efficiency of this step
    if (f_max>fcut):
        ihi = (freqs>fcut)
        ilo = np.logical_not(ihi)
        return freqs[ilo], freqs[ihi]
    else:
        return freqs, []

class mlgw_bns_wrapper():

    """
        Class wrapper for MLGW-BNS waveform
    """

    def __init__(self, **kwargs):

        self.model = Model.default()

        # note: mlgw-bns is not trained on f > f_cut
        # see https://mlgw-bns.readthedocs.io/en/latest/usage_guides/overview.html
        self.fcut = 2048

    def __call__(self, freqs, params):
        fr_lo, fr_hi    = split_freq_axis(freqs, params['f_max'], self.fcut)
        bns_params      = ParametersWithExtrinsic(**params_bajes_to_mlgwbns(params))
        hp_i, hc_i      = self.model.predict(fr_lo, bns_params)
        if not(len(fr_hi)==0):
            zeros       = np.zeros(len(fr_hi), dtype=complex)
            hp_i, hc_i  = np.append(hp_i,zeros), np.append(hc_i,zeros)
        return hp_i, hc_i

class mlgw_bns_nrpmw_wrapper():

    """
        Class wrapper for MLGW-BNS-NRPMw waveform
    """

    def __init__(self, **kwargs):

        self.model = Model.default()

        # note: mlgw-bns is not trained on f > f_cut
        # see https://mlgw-bns.readthedocs.io/en/latest/usage_guides/overview.html
        self.fcut = 2048

        from .nrpmw import nrpmw_attach_wrapper
        self.nrpmw_func = nrpmw_attach_wrapper

    def __call__(self, freqs, params):
        fr_lo, fr_hi    = split_freq_axis(freqs, params['f_max'], self.fcut)
        bns_params      = ParametersWithExtrinsic(**params_bajes_to_mlgwbns(params))
        hp_i, hc_i      = self.model.predict(freqs, bns_params)
        if not(len(fr_hi)==0):
            zeros       = np.zeros(len(fr_hi), dtype=complex)
            hp_i, hc_i  = np.append(hp_i,zeros), np.append(hc_i,zeros)
        hp_p, hc_p      = self.nrpmw_func(freqs, params)
        return hp_i+hp_p, hc_i+hc_p

class mlgw_bns_nrpmw_recal_wrapper():

    """
        Class wrapper for MLGW-BNS-NRPMw waveform with recalibration
    """

    def __init__(self, **kwargs):

        self.model = Model.default()
<<<<<<< HEAD

        # note: mlgw-bns is not trained on f > f_cut
        # see https://mlgw-bns.readthedocs.io/en/latest/usage_guides/overview.html
        self.fcut = 2048

        from .nrpmw import nrpmw_attach_recal_wrapper
        self.nrpmw_func = nrpmw_attach_recal_wrapper
=======
        
        self.freqs  = freqs
        self.srate  = srate
        self.seglen = seglen
>>>>>>> 8e9dd0cc

        # note: mlgw-bns is not trained on f > f_cut
        # see https://mlgw-bns.readthedocs.io/en/latest/usage_guides/overview.html
        self.fcut = 2048

    def __call__(self, freqs, params):
        fr_lo, fr_hi    = split_freq_axis(freqs, params['f_max'], self.fcut)
        bns_params      = ParametersWithExtrinsic(**params_bajes_to_mlgwbns(params))
        hp_i, hc_i      = self.model.predict(fr_lo, bns_params)
        if not(len(fr_hi)==0):
            zeros       = np.zeros(len(fr_hi), dtype=complex)
            hp_i, hc_i  = np.append(hp_i,zeros), np.append(hc_i,zeros)
        return hp_i, hc_i

class mlgw_bns_nrpmw_wrapper():

    """
        Class wrapper for MLGW-BNS-NRPMw waveform
    """

    def __init__(self, freqs, seglen, srate):

        self.model = Model.default()
        
        self.freqs  = freqs
        self.srate  = srate
        self.seglen = seglen

        # note: mlgw-bns is not trained on f > f_cut
        # see https://mlgw-bns.readthedocs.io/en/latest/usage_guides/overview.html
        self.fcut = 2048

        from .nrpmw import nrpmw_attach_wrapper
        self.nrpmw_func = nrpmw_attach_wrapper

    def __call__(self, freqs, params):
        
        bns_params      = ParametersWithExtrinsic(**params_bajes_to_mlgwbns(params))
        fr_lo, fr_hi    = split_freq_axis(freqs, params['f_max'], self.fcut)
        hp_i, hc_i      = self.model.predict(fr_lo, bns_params)
        
        if not(len(fr_hi)==0):
            zeros       = np.zeros(len(fr_hi), dtype=complex)
            hp_i, hc_i  = np.append(hp_i,zeros), np.append(hc_i,zeros)
        
        hp_p, hc_p      = self.nrpmw_func(freqs, params)
        
        return hp_i+hp_p, hc_i+hc_p

class mlgw_bns_nrpmw_recal_wrapper():

    """
        Class wrapper for MLGW-BNS-NRPMw waveform with recalibration
    """

    def __init__(self, freqs, seglen, srate):

        self.model = Model.default()
        
        self.freqs  = freqs
        self.srate  = srate
        self.seglen = seglen

        # note: mlgw-bns is not trained on f > f_cut
        # see https://mlgw-bns.readthedocs.io/en/latest/usage_guides/overview.html
        self.fcut = 2048

        from .nrpmw import nrpmw_attach_recal_wrapper
        self.nrpmw_func = nrpmw_attach_recal_wrapper

    def __call__(self, freqs, params):
<<<<<<< HEAD
        fr_lo, fr_hi    = split_freq_axis(freqs, params['f_max'], self.fcut)
        bns_params      = ParametersWithExtrinsic(**params_bajes_to_mlgwbns(params))
        hp_i, hc_i      = self.model.predict(freqs, bns_params)
        if not(len(fr_hi)==0):
            zeros       = np.zeros(len(fr_hi), dtype=complex)
            hp_i, hc_i  = np.append(hp_i,zeros), np.append(hc_i,zeros)
        hp_p, hc_p      = self.nrpmw_func(freqs, params)
=======
        
        bns_params      = ParametersWithExtrinsic(**params_bajes_to_mlgwbns(params))

        fr_lo, fr_hi    = split_freq_axis(freqs, params['f_max'], self.fcut)
        hp_i, hc_i      = self.model.predict(fr_lo, bns_params)
        
        if not(len(fr_hi)==0):
            zeros       = np.zeros(len(fr_hi), dtype=complex)
            hp_i, hc_i  = np.append(hp_i,zeros), np.append(hc_i,zeros)
        
        hp_p, hc_p      = self.nrpmw_func(freqs, params)
        
>>>>>>> 8e9dd0cc
        return hp_i+hp_p, hc_i+hc_p

class mlgw_wrapper(object):

    """
        Class wrapper for MLGW waveform
        folder = 0 -> TEOBResumS (w/o NQC)
    """

    def __init__(self, seglen, srate, **kwargs):

        self.generator  = generator.GW_generator()
        self.srate      = srate
        self.seglen     = seglen
        self.dt         = 1./self.srate
        self.times      = np.arange(int(self.srate*self.seglen))*self.dt - self.seglen/2.

    def __call__(self, freqs, params):
        return self.td_waveform(params)

    def td_waveform(self, params):

        #theta = [m1, m2, spin1_z , spin2_z, D_L, inclination, phi_0]
        theta = [params['mtot']*params['q']/(1.+params['q']),
                 params['mtot']/(1.+params['q']),
                 params['s1z'],
                 params['s2z'],
                 params['distance'],
                 params['iota'],
                 params['phi_ref']]

        hp, hc = self.generator.get_WF(theta, self.times)
        if len(hp) == 1:
            return np.array(hp[0]), np.array(hc[0])
        else :
            return np.array(hp), np.array(hc)

class mlteobnqc_wrapper(object):

    """
        Class wrapper for MLGW waveform
        folder = 1 -> TEOBResumS+NQC
    """


    def __init__(self, seglen, srate, **kwargs):

        self.generator  = generator.GW_generator(folder=1)
        self.srate      = srate
        self.seglen     = seglen
        self.dt         = 1./self.srate
        self.times      = np.arange(int(self.srate*self.seglen))*self.dt - self.seglen/2.

    def __call__(self, freqs, params):
        return self.td_waveform(params)

    def td_waveform(self, params):

        #theta = [m1, m2, spin1_z , spin2_z, D_L, inclination, phi_0]
        theta = [params['mtot']*params['q']/(1.+params['q']),
                 params['mtot']/(1.+params['q']),
                 params['s1z'],
                 params['s2z'],
                 params['distance'],
                 params['iota'],
                 params['phi_ref']]

        hp, hc = self.generator.get_WF(theta, self.times)
        if len(hp) == 1:
            return np.array(hp[0]), np.array(hc[0])
        else :
            return np.array(hp), np.array(hc)

class mlseobv4_wrapper(object):

    """
        Class wrapper for MLGW waveform
        folder = 3 -> SEOBNRv4
    """

    def __init__(self, seglen, srate, **kwargs):

        self.generator  = generator.GW_generator(folder=3)
        self.srate      = srate
        self.seglen     = seglen
        self.dt         = 1./self.srate
        self.times      = np.arange(int(self.srate*self.seglen))*self.dt - self.seglen/2.

    def __call__(self, freqs, params):
        return self.td_waveform(params)

    def td_waveform(self, params):

        #theta = [m1, m2, spin1_z , spin2_z, D_L, inclination, phi_0]
        theta = [params['mtot']*params['q']/(1.+params['q']),
                 params['mtot']/(1.+params['q']),
                 params['s1z'],
                 params['s2z'],
                 params['distance'],
                 params['iota'],
                 params['phi_ref']]

        hp, hc = self.generator.get_WF(theta, self.times)
        if len(hp) == 1:
            return np.array(hp[0]), np.array(hc[0])
        else :
            return np.array(hp), np.array(hc)<|MERGE_RESOLUTION|>--- conflicted
+++ resolved
@@ -22,10 +22,6 @@
     # by convention all waveform are aligned at the center of the segment
     # Then, frequency-domain waveform are genereted with the convetion time_shift=0 (according to LALSim)
     # NOTE: In bajes/obs/gw/waveform.py we shift of seglen/2  every frequency-domain waveform
-<<<<<<< HEAD
-    pars['time_shift'] = 0.
-    return {ki : pars[kj] for ki,kj in zip(__bns_pars__, __bjs_pars__)}
-=======
     out = {ki : pars[kj] for ki,kj in zip(__bns_pars__, __bjs_pars__)}
     out['time_shift'] = 0.
     return out
@@ -38,16 +34,6 @@
         return freqs[ilo], freqs[ihi]
     else:
         return freqs, []
->>>>>>> 8e9dd0cc
-
-def split_freq_axis(freqs, f_max, fcut):
-    # TO DO : check efficiency of this step
-    if (f_max>fcut):
-        ihi = (freqs>fcut)
-        ilo = np.logical_not(ihi)
-        return freqs[ilo], freqs[ihi]
-    else:
-        return freqs, []
 
 class mlgw_bns_wrapper():
 
@@ -108,7 +94,6 @@
     def __init__(self, **kwargs):
 
         self.model = Model.default()
-<<<<<<< HEAD
 
         # note: mlgw-bns is not trained on f > f_cut
         # see https://mlgw-bns.readthedocs.io/en/latest/usage_guides/overview.html
@@ -116,36 +101,61 @@
 
         from .nrpmw import nrpmw_attach_recal_wrapper
         self.nrpmw_func = nrpmw_attach_recal_wrapper
-=======
-        
+
+    def __call__(self, freqs, params):
+        fr_lo, fr_hi    = split_freq_axis(freqs, params['f_max'], self.fcut)
+        bns_params      = ParametersWithExtrinsic(**params_bajes_to_mlgwbns(params))
+        hp_i, hc_i      = self.model.predict(fr_lo, bns_params)
+        if not(len(fr_hi)==0):
+            zeros       = np.zeros(len(fr_hi), dtype=complex)
+            hp_i, hc_i  = np.append(hp_i,zeros), np.append(hc_i,zeros)
+        return hp_i, hc_i
+
+class mlgw_bns_nrpmw_wrapper():
+
+    """
+        Class wrapper for MLGW-BNS-NRPMw waveform
+    """
+
+    def __init__(self, freqs, seglen, srate):
+
+        self.model = Model.default()
+
         self.freqs  = freqs
         self.srate  = srate
         self.seglen = seglen
->>>>>>> 8e9dd0cc
-
-        # note: mlgw-bns is not trained on f > f_cut
-        # see https://mlgw-bns.readthedocs.io/en/latest/usage_guides/overview.html
-        self.fcut = 2048
-
-    def __call__(self, freqs, params):
-        fr_lo, fr_hi    = split_freq_axis(freqs, params['f_max'], self.fcut)
-        bns_params      = ParametersWithExtrinsic(**params_bajes_to_mlgwbns(params))
+
+        # note: mlgw-bns is not trained on f > f_cut
+        # see https://mlgw-bns.readthedocs.io/en/latest/usage_guides/overview.html
+        self.fcut = 2048
+
+        from .nrpmw import nrpmw_attach_wrapper
+        self.nrpmw_func = nrpmw_attach_wrapper
+
+    def __call__(self, freqs, params):
+
+        bns_params      = ParametersWithExtrinsic(**params_bajes_to_mlgwbns(params))
+        fr_lo, fr_hi    = split_freq_axis(freqs, params['f_max'], self.fcut)
         hp_i, hc_i      = self.model.predict(fr_lo, bns_params)
-        if not(len(fr_hi)==0):
-            zeros       = np.zeros(len(fr_hi), dtype=complex)
-            hp_i, hc_i  = np.append(hp_i,zeros), np.append(hc_i,zeros)
-        return hp_i, hc_i
-
-class mlgw_bns_nrpmw_wrapper():
-
-    """
-        Class wrapper for MLGW-BNS-NRPMw waveform
+
+        if not(len(fr_hi)==0):
+            zeros       = np.zeros(len(fr_hi), dtype=complex)
+            hp_i, hc_i  = np.append(hp_i,zeros), np.append(hc_i,zeros)
+
+        hp_p, hc_p      = self.nrpmw_func(freqs, params)
+
+        return hp_i+hp_p, hc_i+hc_p
+
+class mlgw_bns_nrpmw_recal_wrapper():
+
+    """
+        Class wrapper for MLGW-BNS-NRPMw waveform with recalibration
     """
 
     def __init__(self, freqs, seglen, srate):
 
         self.model = Model.default()
-        
+
         self.freqs  = freqs
         self.srate  = srate
         self.seglen = seglen
@@ -154,46 +164,10 @@
         # see https://mlgw-bns.readthedocs.io/en/latest/usage_guides/overview.html
         self.fcut = 2048
 
-        from .nrpmw import nrpmw_attach_wrapper
-        self.nrpmw_func = nrpmw_attach_wrapper
-
-    def __call__(self, freqs, params):
-        
-        bns_params      = ParametersWithExtrinsic(**params_bajes_to_mlgwbns(params))
-        fr_lo, fr_hi    = split_freq_axis(freqs, params['f_max'], self.fcut)
-        hp_i, hc_i      = self.model.predict(fr_lo, bns_params)
-        
-        if not(len(fr_hi)==0):
-            zeros       = np.zeros(len(fr_hi), dtype=complex)
-            hp_i, hc_i  = np.append(hp_i,zeros), np.append(hc_i,zeros)
-        
-        hp_p, hc_p      = self.nrpmw_func(freqs, params)
-        
-        return hp_i+hp_p, hc_i+hc_p
-
-class mlgw_bns_nrpmw_recal_wrapper():
-
-    """
-        Class wrapper for MLGW-BNS-NRPMw waveform with recalibration
-    """
-
-    def __init__(self, freqs, seglen, srate):
-
-        self.model = Model.default()
-        
-        self.freqs  = freqs
-        self.srate  = srate
-        self.seglen = seglen
-
-        # note: mlgw-bns is not trained on f > f_cut
-        # see https://mlgw-bns.readthedocs.io/en/latest/usage_guides/overview.html
-        self.fcut = 2048
-
         from .nrpmw import nrpmw_attach_recal_wrapper
         self.nrpmw_func = nrpmw_attach_recal_wrapper
 
     def __call__(self, freqs, params):
-<<<<<<< HEAD
         fr_lo, fr_hi    = split_freq_axis(freqs, params['f_max'], self.fcut)
         bns_params      = ParametersWithExtrinsic(**params_bajes_to_mlgwbns(params))
         hp_i, hc_i      = self.model.predict(freqs, bns_params)
@@ -201,20 +175,6 @@
             zeros       = np.zeros(len(fr_hi), dtype=complex)
             hp_i, hc_i  = np.append(hp_i,zeros), np.append(hc_i,zeros)
         hp_p, hc_p      = self.nrpmw_func(freqs, params)
-=======
-        
-        bns_params      = ParametersWithExtrinsic(**params_bajes_to_mlgwbns(params))
-
-        fr_lo, fr_hi    = split_freq_axis(freqs, params['f_max'], self.fcut)
-        hp_i, hc_i      = self.model.predict(fr_lo, bns_params)
-        
-        if not(len(fr_hi)==0):
-            zeros       = np.zeros(len(fr_hi), dtype=complex)
-            hp_i, hc_i  = np.append(hp_i,zeros), np.append(hc_i,zeros)
-        
-        hp_p, hc_p      = self.nrpmw_func(freqs, params)
-        
->>>>>>> 8e9dd0cc
         return hp_i+hp_p, hc_i+hc_p
 
 class mlgw_wrapper(object):
