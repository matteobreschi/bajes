--- conflicted
+++ resolved
@@ -22,16 +22,12 @@
     logger.warning("Unable to import TEOBResumS module")
     pass
 
-<<<<<<< HEAD
-def l_to_k(lmax, remove_ks = []):
-=======
 from .... import MTSUN_SI
 from ..utils import lambda_2_kappa
 from .nrpm import NRPM
 from .nrpmw import NRPMw_attach
 
-def l_to_k(lmax):
->>>>>>> 164be66e
+def l_to_k(lmax, remove_ks = []):
     all_l = np.arange(2, lmax+1)
     modes = np.concatenate([[[li,mi] for mi in range(1,li+1)] for li in all_l])
     k_modes = [int(x[0]*(x[0]-1)/2 + x[1]-2) for x in modes]
