--- conflicted
+++ resolved
@@ -23,17 +23,5 @@
                              'GW170818':    {'t_gps': 1187058327.1, 'ifos': 'H1,L1,V1'},
                              'GW170823':    {'t_gps': 1187529256.5, 'ifos': 'H1,L1'}}
 
-<<<<<<< HEAD
 from .waveform import __approx_dict__
-__known_approxs__          = list(__approx_dict__.keys())
-=======
-__known_approxs__          = ['TaylorF2_3.5PN','TaylorF2_5.5PN',
-                              'TaylorF2_5.5PN_7.5PNTides', 'TaylorF2_5.5PN_7.5PNTides2020',
-                              'TaylorF2_5.5PN_3.5PNQM_7.5PNTides',
-                              'TEOBResumS','TEOBResumSPA','HypTEOBResumS',
-                              'NRPM', 'NRPM_ext', 'NRPM_ext_recal', 'NRPMw', 'NRPMw_recal',
-                              'TEOBResumS_NRPM', 'TEOBResumSPA_NRPMw', 'TEOBResumSPA_NRPMw_recal',
-                              'NRSur7dq4','NRHybSur3dq8','NRHybSur3dq8Tidal',
-                              'MLGW', 'MLTEOBNQC', 'MLSEOBv4', 'MLGW_BNS', 'MLGW_BNS_NRPMw', 'MLGW_BNS_NRPMw_recal',
-                              'LALSimFD', 'LALSimTD']
->>>>>>> 8e9dd0cc
+__known_approxs__   = list(__approx_dict__.keys())